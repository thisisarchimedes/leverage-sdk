name: Nightly Check

on:
  schedule:
    - cron: '0 0 * * *'
  workflow_dispatch:

env:
  API_DEVOPS_EVENT_CATCHER: ${{ vars.API_DEVOPS_EVENT_CATCHER }}
  DEVOPS_EVENTS_SECRET_TOKEN: ${{ secrets.DEVOPS_EVENTS_SECRET_TOKEN }}
<<<<<<< HEAD
  GIT_PAT: ${{ secrets.GIT_PAT }}
=======
  PRIVATE_KEY: ${{ secrets.PRIVATE_KEY }}
>>>>>>> c7e40ab8

jobs:
  test:
    runs-on: ubuntu-latest
    steps:
      - name: Checkout code
        uses: actions/checkout@v4
        with:
<<<<<<< HEAD
          submodules: "recursive"
          ref: ${{ github.event_name == 'schedule' && 'development' || github.ref }}
          token: ${{ secrets.GIT_PAT }}
  
=======
          submodules: 'recursive'

>>>>>>> c7e40ab8
      - name: Use Node.js
        uses: actions/setup-node@v4
        with:
          node-version: 'latest'

      - name: Install dependencies
        run: yarn install

      - name: Run Test Suite
        id: test_suite
        continue-on-error: true
        run: |
          echo "TEST_START=$(date +%s)" >> $GITHUB_ENV  

          yarn test

          end=$(date +%s)
          duration=$((end-${{ env.TEST_START }}))

          echo "DURATION=$duration" >> $GITHUB_ENV
          echo "Time taken to run the tests: $duration seconds"

          echo "::set-output name=passed::$?"

      - name: Set Test Result Env Variable
        run: |
          if [ ${{ steps.test_suite.outputs.passed }} -eq 0 ]; then
            echo "TEST_PASS=true" >> $GITHUB_ENV
          else
            echo "TEST_PASS=false" >> $GITHUB_ENV
          fi

<<<<<<< HEAD
      - name: Getting Test Coveragev (TODO)
        run: |
          echo "COVERAGE_FUNC=0" >> $GITHUB_ENV

      - name: Run ESLint on tests
        continue-on-error: true
        run: |
          LINT_OUTPUT=`yarn eslint test/ | grep "problems (" | awk '{print $2}'`
          echo $LINT_OUTPUT
          echo "LINT_PROBLEMS=$LINT_OUTPUT" >> $GITHUB_ENV
          continue-on-error: true

      - name: Report test metrics
=======
      - name: Runnig Stryker Mutator JS
        id: mutation_testing
        run: |
          #npx stryker run > stryker_log.txt
          #echo "COVERAGE_STRYKER_FUNC=`awk '/^All files/{print $4}' stryker_log.txt`" >> $GITHUB_ENV
          #echo Stryker Mutator score: ${{ env.COVERAGE_STRYKER_FUNC}}

      - name: Report test run time
>>>>>>> c7e40ab8
        run: |
          echo "Time taken to run the tests: ${{ env.DURATION }} seconds"
          yarn add install axios dotenv
          node devops/metrics/src/cicd_script/report_devops_event.js ${{ github.repository }} test_run '{"pass": "${{ env.TEST_PASS }}", "time": "${{ env.DURATION }}" ,"coverage": {"functions": "${{ env.COVERAGE_FUNC }}"}, "linter_issues": {"tests": "${{ env. LINT_PROBLEMS }}"}}'<|MERGE_RESOLUTION|>--- conflicted
+++ resolved
@@ -8,11 +8,8 @@
 env:
   API_DEVOPS_EVENT_CATCHER: ${{ vars.API_DEVOPS_EVENT_CATCHER }}
   DEVOPS_EVENTS_SECRET_TOKEN: ${{ secrets.DEVOPS_EVENTS_SECRET_TOKEN }}
-<<<<<<< HEAD
   GIT_PAT: ${{ secrets.GIT_PAT }}
-=======
   PRIVATE_KEY: ${{ secrets.PRIVATE_KEY }}
->>>>>>> c7e40ab8
 
 jobs:
   test:
@@ -21,15 +18,11 @@
       - name: Checkout code
         uses: actions/checkout@v4
         with:
-<<<<<<< HEAD
           submodules: "recursive"
           ref: ${{ github.event_name == 'schedule' && 'development' || github.ref }}
           token: ${{ secrets.GIT_PAT }}
   
-=======
-          submodules: 'recursive'
 
->>>>>>> c7e40ab8
       - name: Use Node.js
         uses: actions/setup-node@v4
         with:
@@ -62,7 +55,6 @@
             echo "TEST_PASS=false" >> $GITHUB_ENV
           fi
 
-<<<<<<< HEAD
       - name: Getting Test Coveragev (TODO)
         run: |
           echo "COVERAGE_FUNC=0" >> $GITHUB_ENV
@@ -76,17 +68,7 @@
           continue-on-error: true
 
       - name: Report test metrics
-=======
-      - name: Runnig Stryker Mutator JS
-        id: mutation_testing
-        run: |
-          #npx stryker run > stryker_log.txt
-          #echo "COVERAGE_STRYKER_FUNC=`awk '/^All files/{print $4}' stryker_log.txt`" >> $GITHUB_ENV
-          #echo Stryker Mutator score: ${{ env.COVERAGE_STRYKER_FUNC}}
-
-      - name: Report test run time
->>>>>>> c7e40ab8
         run: |
           echo "Time taken to run the tests: ${{ env.DURATION }} seconds"
           yarn add install axios dotenv
-          node devops/metrics/src/cicd_script/report_devops_event.js ${{ github.repository }} test_run '{"pass": "${{ env.TEST_PASS }}", "time": "${{ env.DURATION }}" ,"coverage": {"functions": "${{ env.COVERAGE_FUNC }}"}, "linter_issues": {"tests": "${{ env. LINT_PROBLEMS }}"}}'+          node devops/metrics/src/cicd_script/report_devops_event.js ${{ github.repository }} test_run '{"pass": "${{ env.TEST_PASS }}", "time": "${{ env.DURATION }}" ,"coverage": {"functions": "${{ env.COVERAGE_FUNC }}"}, "linter_issues": {"tests": "${{ env. LINT_PROBLEMS }}"}}'
